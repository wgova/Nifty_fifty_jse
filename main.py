import sys
import logging
import os
from datetime import datetime

# Configure logging with more detail
logging.basicConfig(
    level=logging.DEBUG,
    format='%(asctime)s - %(name)s - %(levelname)s - %(message)s'
)
logger = logging.getLogger(__name__)

logger.info("Starting Streamlit App...")
<<<<<<< HEAD
=======
logger.info(f"Python version: {sys.version}")
logger.info(f"Current working directory: {os.getcwd()}")
logger.info(f"Start time: {datetime.now()}")
>>>>>>> c3490855

try:
    logger.info("Importing required packages...")
    import streamlit as st
    import pandas as pd
    from utils.stock_data import (
        JSE_TOP_50, get_stock_data, get_financial_metrics,
        get_available_sectors
    )
    logger.info("All imports successful")

    # Page config
<<<<<<< HEAD
=======
    logger.info("Setting up page configuration...")
>>>>>>> c3490855
    st.set_page_config(
        page_title="JSE Stock Analysis",
        page_icon="📈",
        layout="wide"
    )
<<<<<<< HEAD

    # Title and description with enhanced explanation
    st.title("📈 JSE Stock Analysis Tool")

    # User Guide Expander
    with st.expander("📚 User Guide - Click to Learn More"):
        st.markdown("""
        ### Welcome to the JSE Stock Analysis Tool!

        This tool helps you analyze the top 50 stocks listed on the Johannesburg Stock Exchange (JSE).
        Here's how to use it:

        1. **Sector Selection** 🏢
           - Use the sidebar to filter stocks by sector
           - Choose "All Sectors" to see every available stock

        2. **Stock Selection** 📊
           - Select a specific stock to analyze
           - View company name, ticker symbol, and sector

        3. **Financial Metrics** 💰
           - Current Price: Latest trading price in Rands
           - Market Cap: Total market value of the company
           - P/E Ratio: Price-to-Earnings ratio (valuation metric)

        4. **Data Display** 📉
           - Recent price history shows the latest trading data
           - All prices are in South African Rand (ZAR)

        ### Understanding the Metrics

        - **Market Cap**: Total value of all shares (Price × Shares Outstanding)
        - **P/E Ratio**: Price per share divided by earnings per share
        - **Volume**: Number of shares traded
        """)

    # Main description
    st.markdown("""
    Analyze JSE Top 50 stocks with real-time data and interactive visualizations.
    Select a stock from the sidebar to begin your analysis.
    """)

    # Sidebar for stock selection with enhanced help text
    st.sidebar.header("Stock Selection")

    # Sector filter with tooltip
    selected_sector = st.sidebar.selectbox(
        "Select Sector",
        ["All Sectors"] + get_available_sectors(),
        help="Filter stocks by their business sector (e.g., Banking, Mining, Technology)"
    )

    # Stock selection with detailed tooltip
=======
    logger.info("Page configuration completed successfully")

    # Title and description
    logger.info("Setting up main page content...")
    st.title("📈 JSE Stock Analysis Tool")
    st.markdown("""
    Analyze JSE Top 50 stocks with real-time data and interactive visualizations.
    Select a stock from the sidebar to begin.
    """)
    logger.info("Main page content setup completed")

    # Sidebar for stock selection
    logger.info("Setting up sidebar...")
    st.sidebar.header("Stock Selection")

    # Sector filter
    logger.info("Loading available sectors...")
    available_sectors = get_available_sectors()
    logger.info(f"Found {len(available_sectors)} sectors")

    selected_sector = st.sidebar.selectbox(
        "Select Sector",
        ["All Sectors"] + available_sectors,
        help="Filter stocks by sector"
    )
    logger.info(f"User selected sector: {selected_sector}")

    # Stock selection
>>>>>>> c3490855
    available_stocks = [
        symbol for symbol, data in JSE_TOP_50.items()
        if selected_sector == "All Sectors" or data['sector'] == selected_sector
    ]
<<<<<<< HEAD
=======
    logger.info(f"Available stocks for selected sector: {len(available_stocks)}")
>>>>>>> c3490855

    selected_stock = st.sidebar.selectbox(
        "Select Stock",
        available_stocks,
<<<<<<< HEAD
        format_func=lambda x: f"{x} - {JSE_TOP_50[x]['name']} ({JSE_TOP_50[x]['sector']})",
        help="Choose a stock to analyze. Format: Ticker - Company Name (Sector)"
    )

    if selected_stock:
        try:
            with st.spinner('Loading stock data...'):
                # Get stock data
                hist, info = get_stock_data(selected_stock)

                if hist is not None and not hist.empty:
                    # Display basic stock info with explanation
                    st.subheader(f"{JSE_TOP_50[selected_stock]['name']} ({selected_stock})")

                    # Add sector description
                    st.markdown(f"**Sector**: {JSE_TOP_50[selected_stock]['sector']}")

                    # Financial metrics with explanations
                    metrics = get_financial_metrics(selected_stock)

                    # Metrics explanation
                    st.info("""
                    📊 **Understanding the Metrics Below**
                    - Current Price: Latest trading price in Rands (ZAR)
                    - Market Cap: Total company value in billions of Rands
                    - P/E Ratio: Lower values generally indicate better value
                    """)
=======
        format_func=lambda x: f"{x} - {JSE_TOP_50[x]['name']} ({JSE_TOP_50[x]['sector']})"
    )
    logger.info(f"User selected stock: {selected_stock}")

    if selected_stock:
        try:
            logger.info(f"Fetching data for {selected_stock}...")
            with st.spinner('Loading stock data...'):
                # Get stock data
                hist, info = get_stock_data(selected_stock)
                logger.info(f"Data fetched successfully for {selected_stock}")

                if hist is not None and not hist.empty:
                    logger.info("Displaying stock information...")
                    # Display basic stock info
                    st.subheader(f"{JSE_TOP_50[selected_stock]['name']} ({selected_stock})")

                    # Financial metrics
                    metrics = get_financial_metrics(selected_stock)
                    logger.info("Financial metrics retrieved successfully")
>>>>>>> c3490855

                    # Create columns for metrics
                    col1, col2, col3 = st.columns(3)

                    with col1:
                        st.metric(
                            "Current Price",
                            f"R{hist['Close'].iloc[-1]:.2f}",
<<<<<<< HEAD
                            f"{((hist['Close'].iloc[-1] - hist['Close'].iloc[-2]) / hist['Close'].iloc[-2] * 100):+.2f}%",
                            help="Latest closing price with daily percentage change"
=======
                            f"{((hist['Close'].iloc[-1] - hist['Close'].iloc[-2]) / hist['Close'].iloc[-2] * 100):+.2f}%"
>>>>>>> c3490855
                        )

                    with col2:
                        st.metric(
                            "Market Cap",
<<<<<<< HEAD
                            f"R{metrics.get('Market Cap', 0)/1e9:.2f}B",
                            help="Total market value of the company in billions of Rands"
=======
                            f"R{metrics.get('Market Cap', 0)/1e9:.2f}B"
>>>>>>> c3490855
                        )

                    with col3:
                        st.metric(
                            "P/E Ratio",
<<<<<<< HEAD
                            f"{metrics.get('P/E Ratio', 'N/A')}",
                            help="Price to Earnings ratio - a valuation metric"
                        )

                    # Show recent price history with explanation
                    st.subheader("Recent Price History")
                    st.caption("""
                    The table below shows the most recent trading days.
                    - Open: Price at market open
                    - High/Low: Price range during the day
                    - Close: Final price of the day
                    - Volume: Number of shares traded
                    """)

=======
                            f"{metrics.get('P/E Ratio', 'N/A')}"
                        )

                    # Show recent price history
                    st.subheader("Recent Price History")
>>>>>>> c3490855
                    st.dataframe(
                        hist.tail().style.format({
                            'Open': 'R{:.2f}',
                            'High': 'R{:.2f}',
                            'Low': 'R{:.2f}',
                            'Close': 'R{:.2f}',
                            'Volume': '{:,.0f}'
                        })
                    )
<<<<<<< HEAD

                    # Add disclaimer
                    st.warning("""
                    ⚠️ **Disclaimer**: Historical performance does not guarantee future results. 
                    Always conduct thorough research and consider consulting with a financial advisor 
                    before making investment decisions.
                    """)
                else:
=======
                    logger.info("All data displayed successfully")
                else:
                    logger.warning(f"No data available for {selected_stock}")
>>>>>>> c3490855
                    st.error("No data available for the selected stock")
        except Exception as e:
            logger.error(f"Error loading stock data: {str(e)}", exc_info=True)
            st.error(f"Error loading stock data: {str(e)}")
    else:
<<<<<<< HEAD
=======
        logger.info("No stock selected yet")
>>>>>>> c3490855
        st.info("Please select a stock to analyze")

except Exception as e:
    logger.error(f"Error in app execution: {str(e)}", exc_info=True)
    st.error("An unexpected error occurred. Please check the logs for details.")
    sys.exit(1)

logger.info("App initialization completed successfully")<|MERGE_RESOLUTION|>--- conflicted
+++ resolved
@@ -11,12 +11,6 @@
 logger = logging.getLogger(__name__)
 
 logger.info("Starting Streamlit App...")
-<<<<<<< HEAD
-=======
-logger.info(f"Python version: {sys.version}")
-logger.info(f"Current working directory: {os.getcwd()}")
-logger.info(f"Start time: {datetime.now()}")
->>>>>>> c3490855
 
 try:
     logger.info("Importing required packages...")
@@ -26,19 +20,15 @@
         JSE_TOP_50, get_stock_data, get_financial_metrics,
         get_available_sectors
     )
+    from components.animated_loader import show_stock_loader
     logger.info("All imports successful")
 
     # Page config
-<<<<<<< HEAD
-=======
-    logger.info("Setting up page configuration...")
->>>>>>> c3490855
     st.set_page_config(
         page_title="JSE Stock Analysis",
         page_icon="📈",
         layout="wide"
     )
-<<<<<<< HEAD
 
     # Title and description with enhanced explanation
     st.title("📈 JSE Stock Analysis Tool")
@@ -54,10 +44,12 @@
         1. **Sector Selection** 🏢
            - Use the sidebar to filter stocks by sector
            - Choose "All Sectors" to see every available stock
+           - When you select a sector, all stocks in that sector will be auto-selected
 
         2. **Stock Selection** 📊
-           - Select a specific stock to analyze
-           - View company name, ticker symbol, and sector
+           - Select between 3 and 15 stocks to analyze
+           - Mix stocks from different sectors for better diversification
+           - Your selection will be used across all analysis pages
 
         3. **Financial Metrics** 💰
            - Current Price: Latest trading price in Rands
@@ -78,11 +70,15 @@
     # Main description
     st.markdown("""
     Analyze JSE Top 50 stocks with real-time data and interactive visualizations.
-    Select a stock from the sidebar to begin your analysis.
+    Select stocks from the sidebar to begin your analysis.
     """)
 
     # Sidebar for stock selection with enhanced help text
     st.sidebar.header("Stock Selection")
+
+    # Initialize selected_stocks in session state if not present
+    if 'selected_stocks' not in st.session_state:
+        st.session_state.selected_stocks = []
 
     # Sector filter with tooltip
     selected_sector = st.sidebar.selectbox(
@@ -91,184 +87,122 @@
         help="Filter stocks by their business sector (e.g., Banking, Mining, Technology)"
     )
 
-    # Stock selection with detailed tooltip
-=======
-    logger.info("Page configuration completed successfully")
-
-    # Title and description
-    logger.info("Setting up main page content...")
-    st.title("📈 JSE Stock Analysis Tool")
-    st.markdown("""
-    Analyze JSE Top 50 stocks with real-time data and interactive visualizations.
-    Select a stock from the sidebar to begin.
-    """)
-    logger.info("Main page content setup completed")
-
-    # Sidebar for stock selection
-    logger.info("Setting up sidebar...")
-    st.sidebar.header("Stock Selection")
-
-    # Sector filter
-    logger.info("Loading available sectors...")
-    available_sectors = get_available_sectors()
-    logger.info(f"Found {len(available_sectors)} sectors")
-
-    selected_sector = st.sidebar.selectbox(
-        "Select Sector",
-        ["All Sectors"] + available_sectors,
-        help="Filter stocks by sector"
-    )
-    logger.info(f"User selected sector: {selected_sector}")
-
-    # Stock selection
->>>>>>> c3490855
-    available_stocks = [
-        symbol for symbol, data in JSE_TOP_50.items()
-        if selected_sector == "All Sectors" or data['sector'] == selected_sector
-    ]
-<<<<<<< HEAD
-=======
-    logger.info(f"Available stocks for selected sector: {len(available_stocks)}")
->>>>>>> c3490855
-
-    selected_stock = st.sidebar.selectbox(
-        "Select Stock",
-        available_stocks,
-<<<<<<< HEAD
-        format_func=lambda x: f"{x} - {JSE_TOP_50[x]['name']} ({JSE_TOP_50[x]['sector']})",
-        help="Choose a stock to analyze. Format: Ticker - Company Name (Sector)"
-    )
-
-    if selected_stock:
+    # Stock selection based on sector
+    if selected_sector != "All Sectors":
+        # Auto-select all stocks in the sector
+        sector_stocks = [
+            symbol for symbol, data in JSE_TOP_50.items()
+            if data['sector'] == selected_sector
+        ]
+        st.session_state.selected_stocks = sector_stocks
+        st.sidebar.info(f"✨ Auto-selected all {len(sector_stocks)} stocks in the {selected_sector} sector")
+    else:
+        # Manual stock selection
+        selected_stocks = st.sidebar.multiselect(
+            "Select Stocks for Analysis (3-15 stocks)",
+            options=list(JSE_TOP_50.keys()),
+            format_func=lambda x: f"{x} - {JSE_TOP_50[x]['name']} ({JSE_TOP_50[x]['sector']})",
+            help="Choose between 3 and 15 stocks for comprehensive analysis",
+            default=st.session_state.selected_stocks
+        )
+        st.session_state.selected_stocks = selected_stocks
+
+    # Display selection counter
+    num_selected = len(st.session_state.selected_stocks)
+    st.sidebar.write(f"Selected stocks: {num_selected}/15")
+
+    # Validation
+    if num_selected < 3:
+        st.warning("⚠️ Please select at least 3 stocks for meaningful analysis")
+    elif num_selected > 15:
+        st.error("⚠️ Maximum selection is 15 stocks. Please reduce your selection.")
+    else:
         try:
-            with st.spinner('Loading stock data...'):
-                # Get stock data
-                hist, info = get_stock_data(selected_stock)
-
-                if hist is not None and not hist.empty:
-                    # Display basic stock info with explanation
-                    st.subheader(f"{JSE_TOP_50[selected_stock]['name']} ({selected_stock})")
-
-                    # Add sector description
-                    st.markdown(f"**Sector**: {JSE_TOP_50[selected_stock]['sector']}")
-
-                    # Financial metrics with explanations
-                    metrics = get_financial_metrics(selected_stock)
-
-                    # Metrics explanation
-                    st.info("""
-                    📊 **Understanding the Metrics Below**
-                    - Current Price: Latest trading price in Rands (ZAR)
-                    - Market Cap: Total company value in billions of Rands
-                    - P/E Ratio: Lower values generally indicate better value
-                    """)
-=======
-        format_func=lambda x: f"{x} - {JSE_TOP_50[x]['name']} ({JSE_TOP_50[x]['sector']})"
-    )
-    logger.info(f"User selected stock: {selected_stock}")
-
-    if selected_stock:
-        try:
-            logger.info(f"Fetching data for {selected_stock}...")
-            with st.spinner('Loading stock data...'):
-                # Get stock data
-                hist, info = get_stock_data(selected_stock)
-                logger.info(f"Data fetched successfully for {selected_stock}")
-
-                if hist is not None and not hist.empty:
-                    logger.info("Displaying stock information...")
-                    # Display basic stock info
-                    st.subheader(f"{JSE_TOP_50[selected_stock]['name']} ({selected_stock})")
-
-                    # Financial metrics
-                    metrics = get_financial_metrics(selected_stock)
-                    logger.info("Financial metrics retrieved successfully")
->>>>>>> c3490855
-
-                    # Create columns for metrics
-                    col1, col2, col3 = st.columns(3)
-
-                    with col1:
-                        st.metric(
-                            "Current Price",
-                            f"R{hist['Close'].iloc[-1]:.2f}",
-<<<<<<< HEAD
-                            f"{((hist['Close'].iloc[-1] - hist['Close'].iloc[-2]) / hist['Close'].iloc[-2] * 100):+.2f}%",
-                            help="Latest closing price with daily percentage change"
-=======
-                            f"{((hist['Close'].iloc[-1] - hist['Close'].iloc[-2]) / hist['Close'].iloc[-2] * 100):+.2f}%"
->>>>>>> c3490855
+            # Create placeholder for the loader
+            loader_placeholder = show_stock_loader("Fetching data for selected stocks...")
+
+            try:
+                # Display data for each selected stock
+                for stock in st.session_state.selected_stocks:
+                    # Get stock data
+                    hist, info = get_stock_data(stock)
+
+                    if hist is not None and not hist.empty:
+                        # Display basic stock info with explanation
+                        st.subheader(f"{JSE_TOP_50[stock]['name']} ({stock})")
+
+                        # Add sector description
+                        st.markdown(f"**Sector**: {JSE_TOP_50[stock]['sector']}")
+
+                        # Financial metrics with explanations
+                        metrics = get_financial_metrics(stock)
+
+                        # Create columns for metrics
+                        col1, col2, col3 = st.columns(3)
+
+                        with col1:
+                            st.metric(
+                                "Current Price",
+                                f"R{hist['Close'].iloc[-1]:.2f}",
+                                f"{((hist['Close'].iloc[-1] - hist['Close'].iloc[-2]) / hist['Close'].iloc[-2] * 100):+.2f}%",
+                                help="Latest closing price with daily percentage change"
+                            )
+
+                        with col2:
+                            st.metric(
+                                "Market Cap",
+                                f"R{metrics.get('Market Cap', 0)/1e9:.2f}B",
+                                help="Total market value of the company in billions of Rands"
+                            )
+
+                        with col3:
+                            st.metric(
+                                "P/E Ratio",
+                                f"{metrics.get('P/E Ratio', 'N/A')}",
+                                help="Price to Earnings ratio - a valuation metric"
+                            )
+
+                        # Show recent price history with explanation
+                        st.subheader("Recent Price History")
+                        st.caption("""
+                        The table below shows the most recent trading days.
+                        - Open: Price at market open
+                        - High/Low: Price range during the day
+                        - Close: Final price of the day
+                        - Volume: Number of shares traded
+                        """)
+
+                        st.dataframe(
+                            hist.tail().style.format({
+                                'Open': 'R{:.2f}',
+                                'High': 'R{:.2f}',
+                                'Low': 'R{:.2f}',
+                                'Close': 'R{:.2f}',
+                                'Volume': '{:,.0f}'
+                            })
                         )
 
-                    with col2:
-                        st.metric(
-                            "Market Cap",
-<<<<<<< HEAD
-                            f"R{metrics.get('Market Cap', 0)/1e9:.2f}B",
-                            help="Total market value of the company in billions of Rands"
-=======
-                            f"R{metrics.get('Market Cap', 0)/1e9:.2f}B"
->>>>>>> c3490855
-                        )
-
-                    with col3:
-                        st.metric(
-                            "P/E Ratio",
-<<<<<<< HEAD
-                            f"{metrics.get('P/E Ratio', 'N/A')}",
-                            help="Price to Earnings ratio - a valuation metric"
-                        )
-
-                    # Show recent price history with explanation
-                    st.subheader("Recent Price History")
-                    st.caption("""
-                    The table below shows the most recent trading days.
-                    - Open: Price at market open
-                    - High/Low: Price range during the day
-                    - Close: Final price of the day
-                    - Volume: Number of shares traded
-                    """)
-
-=======
-                            f"{metrics.get('P/E Ratio', 'N/A')}"
-                        )
-
-                    # Show recent price history
-                    st.subheader("Recent Price History")
->>>>>>> c3490855
-                    st.dataframe(
-                        hist.tail().style.format({
-                            'Open': 'R{:.2f}',
-                            'High': 'R{:.2f}',
-                            'Low': 'R{:.2f}',
-                            'Close': 'R{:.2f}',
-                            'Volume': '{:,.0f}'
-                        })
-                    )
-<<<<<<< HEAD
-
-                    # Add disclaimer
-                    st.warning("""
-                    ⚠️ **Disclaimer**: Historical performance does not guarantee future results. 
-                    Always conduct thorough research and consider consulting with a financial advisor 
-                    before making investment decisions.
-                    """)
-                else:
-=======
-                    logger.info("All data displayed successfully")
-                else:
-                    logger.warning(f"No data available for {selected_stock}")
->>>>>>> c3490855
-                    st.error("No data available for the selected stock")
+                    else:
+                        st.error(f"No data available for {stock}")
+
+                # Clear the loader after all data is displayed
+                loader_placeholder.empty()
+
+                # Add disclaimer
+                st.warning("""
+                ⚠️ **Disclaimer**: Historical performance does not guarantee future results. 
+                Always conduct thorough research and consider consulting with a financial advisor 
+                before making investment decisions.
+                """)
+
+            except Exception as e:
+                # Clear the loader in case of error
+                loader_placeholder.empty()
+                raise e
+
         except Exception as e:
             logger.error(f"Error loading stock data: {str(e)}", exc_info=True)
             st.error(f"Error loading stock data: {str(e)}")
-    else:
-<<<<<<< HEAD
-=======
-        logger.info("No stock selected yet")
->>>>>>> c3490855
-        st.info("Please select a stock to analyze")
 
 except Exception as e:
     logger.error(f"Error in app execution: {str(e)}", exc_info=True)
